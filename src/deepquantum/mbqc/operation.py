"""
Base classes
"""

from typing import Any, List, Optional, Tuple, Union

import numpy as np
import random
import torch
from torch import nn

class Operation(nn.Module):
    """A base class for quantum operations.

    Args:
        name (str or None, optional): The name of the quantum operation. Default: ``None``
        nmode (int, optional): The number of modes that the quantum operation acts on. Default: 1
        node (int, List or None, optional): The indices of the modes that the quantum operation acts on.
            Default: ``None``
        cutoff (int, optional): The Fock space truncation. Default: 2
        noise (bool, optional): Whether to introduce Gaussian noise. Default: ``False``
        mu (float, optional): The mean of Gaussian noise. Default: 0
        sigma (float, optional): The standard deviation of Gaussian noise. Default: 0.1
    """
    def __init__(
        self,
        name: Optional[str] = None,
<<<<<<< HEAD
        nqubit: int = 1,
        wires: Union[int, List, None] = None,
=======
        n_input_nodes: int = 1,
        node: Union[int, List, None] = None,
        signal_domain: List[int] = None
>>>>>>> 1f3bf73a
    ) -> None:
        super().__init__()
        self.name = name
        self.n_input_nodes = n_input_nodes
        self.node = node
        self.npara = 0

    def tensor_rep(self, x: torch.Tensor) -> torch.Tensor:
        """Get the tensor representation of the state."""
        return x.reshape([-1] + [2] * self.nqubit)

    def init_para(self) -> None:
        """Initialize the parameters."""
        pass

    def forward(self, x: torch.Tensor) -> torch.Tensor:
        """Perform a forward pass."""
        return self.tensor_rep(x)

    def _convert_indices(self, indices: Union[int, List[int]]) -> List[int]:
        """Convert and check the indices of the modes."""
        if isinstance(indices, int):
            indices = [indices]
        assert isinstance(indices, list), 'Invalid input type'
        assert all(isinstance(i, int) for i in indices), 'Invalid input type'
        assert len(set(indices)) == len(indices), 'Invalid input'
        return indices

    def _check_minmax(self, minmax: List[int]) -> None:
        """Check the minimum and maximum indices of the modes."""
        assert isinstance(minmax, list)
        assert len(minmax) == 2
        assert all(isinstance(i, int) for i in minmax)
        assert -1 < minmax[0] <= minmax[1] < self.nqubit

class Node(Operation):
    """
    Adding a node in MBQC graph
    """
    def __init__(
        self,
        node: Union[int, List[int]] = None,
        state: Optional[torch.Tensor] = None
    ) -> None:
        node = self._convert_indices(node)
        if state is None:
            state = torch.sqrt(torch.tensor(2)) * torch.tensor([1,1]) / 2
        if not isinstance(state, torch.Tensor):
            state = torch.tensor(state)
        self.node_state = state
<<<<<<< HEAD
        super().__init__(name='node', nqubit=1, wires=wires)
=======
        super().__init__(name='node', node=node)
>>>>>>> 1f3bf73a

    def forward(self, x: torch.Tensor) -> torch.Tensor:
        return torch.kron(x, self.node_state)

    def extra_repr(self) -> str:
        return f'node={self.node}'

class Entanglement(Operation):
    """
    Entangling a pair of qubits via CZ gate
    """
    def __init__(
        self,
        node: List[int] = None
    ) -> None:
        self.matrix = torch.tensor([[1, 0, 0, 0],
                                    [0, 1, 0, 0],
                                    [0, 0, 1, 0],
                                    [0, 0, 0, -1]])
        node = self._convert_indices(node)
        super().__init__(name='entanglement', node=node)

    def forward(self, node:List, x: torch.Tensor) -> torch.Tensor:
        i, j = node
        batch_size = x.size()[0]
        x = x.reshape(batch_size,-1)
        nqubit = int(torch.log2(torch.tensor(x.size(1))))
        perm = [0] + [i+1, j+1] + [k+1 for k in range(nqubit) if k not in (i, j)]
        inv_perm = [0] + [perm[1:].index(k) +1  for k in range(1, nqubit+1)]
        x = x.reshape([batch_size] + [2] * nqubit)
        x = x.permute(*perm)
        self.matrix = self.matrix.to(x.dtype)
        x = torch.matmul(self.matrix, x.reshape(batch_size, 4, -1))
        x = x.view([batch_size] + [2] * nqubit).permute(*inv_perm).reshape(batch_size, -1)
        return x

    def extra_repr(self) -> str:
        return f'node={self.node}'

class Measurement(Operation):
    """
    Measurement operator acting on single qubit with certain measurement plane and angle
    """
    def __init__(
        self,
        node: Union[int, List[int]] = None,
        plane: Optional[str] = 'XY',
        angle: float = 0,
        t_domain: Union[int, List[int]] = [],
        s_domain: Union[int, List[int]] = []
    ) -> None:
        if plane is None:
            plane = 'XY'
        self.plane = plane
        if not isinstance(angle, torch.Tensor):
            angle = torch.tensor(angle)
        self.angle = angle
        self.t_domain = t_domain
        self.s_domain = s_domain
<<<<<<< HEAD
        wires = self._convert_indices(wires)
        super().__init__(name='Measurement', nqubit=2, wires=wires)
=======
        node = self._convert_indices(node)
        super().__init__(name='Measurement', node=node)
>>>>>>> 1f3bf73a

    def func_j_alpha(self, alpha):
        """
        Transfer matrix J(alpha) from XY, XZ, YZ plane to Z measurement,
        M(\alpha)\psi = M_z J(\alpha)\psi
        """
        if self.plane in ['XY', 'YX']:
            matrix_j = torch.sqrt(torch.tensor(2))/2 * torch.stack([
                torch.stack([torch.ones_like(alpha), torch.exp(-1j * alpha)], dim=-1),
                torch.stack([torch.ones_like(alpha), -torch.exp(-1j * alpha)], dim=-1)
            ], dim=-2)
        elif self.plane in ['XZ', 'ZX']:
            matrix_j = torch.stack([
                torch.stack([torch.cos(alpha/2), -1j * torch.sin(alpha/2)], dim=-1),
                torch.stack([torch.cos(alpha/2), 1j * torch.sin(alpha/2)], dim=-1)
            ], dim=-2)
        elif self.plane in ['YZ', 'ZY']:
            matrix_j = torch.stack([
                torch.stack([torch.cos(alpha/2), torch.sin(alpha/2)], dim=-1),
                torch.stack([torch.sin(alpha/2), -torch.cos(alpha/2)], dim=-1)
            ], dim=-2)
        else:
            raise ValueError(f"Unsupported measurement plane: {self.plane}")
        return matrix_j

    def forward(self, node: int, x: torch.Tensor, measured_dic: dict) -> torch.Tensor:
        i = node
        batch_size = x.size(0)
        x = x.reshape(batch_size, -1)
        nqubit =  int(torch.log2(torch.tensor(x.size(1))))
        perm = [0] + [i+1] + [k+1 for k in range(nqubit) if k != i]
        x = x.reshape([batch_size] + [2] * nqubit)
        x = x.permute(*perm).reshape(batch_size, 2, -1)
        s_signal = [0] * batch_size
        t_signal = [0] * batch_size
        if len(measured_dic) > 0:
            for i in range(batch_size):
                s_signal[i] = sum(measured_dic.get(wire, [0]*batch_size)[i] for wire in self.s_domain) % 2
                t_signal[i] = sum(measured_dic.get(wire, [0]*batch_size)[i] for wire in self.t_domain) % 2
        angle = (-1) ** torch.tensor(s_signal) * self.angle + torch.pi * torch.tensor(t_signal)
        j_alpha = self.func_j_alpha(angle)
        if self.plane in ['YZ', 'ZY']:
            x = torch.matmul(j_alpha.to(x.dtype), x)
        else:
            x = torch.matmul(j_alpha.to(torch.complex64), x.to(torch.complex64))
        samples_tot = []
        x_measured = []
        for i in range(batch_size):
            probs = torch.abs(x[i]) ** 2
            probs = probs.sum(-1)
            sample = random.choices([0, 1], weights=probs, k=1)
            samples_tot.append(sample[0])
            x_measured_i = x[i][sample[0], ...]
            x_measured.append(x_measured_i.reshape([2] * (nqubit-1)))
        self.sample = samples_tot
        x_measured = torch.stack(x_measured)
        x_measured = nn.functional.normalize(x_measured, dim=list(range(1, x_measured.ndim)))
        x_measured = x_measured.reshape(batch_size, -1)
        return x_measured

    def extra_repr(self) -> str:
        return f'node={self.node}, plane={self.plane}, angle={self.angle}, t_domain={self.t_domain}, s_domain={self.s_domain}'

class Correction(Operation):
    """
    correction operator acting on single qubit
    """
    def __init__(
        self,
        name: Optional[str] = None,
        node: Union[int, List[int]] = None,
        signal_domain: Union[int, List[int]] = None,
        matrix: Any = None
    ) -> None:
        node = self._convert_indices(node)
        if signal_domain is None:
            signal_domain = [ ]
        signal_domain = self._convert_indices(signal_domain)
        self.signal_domain = signal_domain
        if not isinstance(matrix, torch.Tensor):
            matrix = torch.tensor(matrix)
        self.matrix = matrix
<<<<<<< HEAD
        super().__init__(name=name, nqubit=1, wires=wires)
=======
        super().__init__(name=name, node=node, signal_domain=signal_domain)
>>>>>>> 1f3bf73a

    def forward(self, node: int, x: torch.Tensor, measured_dic: dict):
        i = node
        batch_size = x.size(0)
        x = x.reshape(batch_size, -1)
        nqubit =  int(torch.log2(torch.tensor(x.size(1))))
        perm = [0] + [i+1] + [k+1 for k in range(nqubit) if k != i]
        inv_perm = [0] + [perm[1:].index(k) +1  for k in range(1, nqubit+1)]
        x = x.reshape([batch_size] + [2] * nqubit)
        x = x.permute(*perm).reshape(batch_size, 2, -1)
        correct_mat = []
        for i in range(batch_size):
            parity = sum(measured_dic.get(wire, [0] * batch_size)[i] for wire in self.signal_domain) % 2
            if parity == 1:
                correct_mat.append(self.matrix)
            else:
                correct_mat.append(torch.eye(2))
        correct_mat = torch.stack(correct_mat)
        x = torch.matmul(correct_mat.to(x.dtype), x)
        x = x.reshape([batch_size] + [2] * nqubit)
        x = x.permute(*inv_perm).reshape(batch_size, -1)
        return x

    def extra_repr(self) -> str:
        return f'node={self.node}, signal_domain={self.signal_domain}'

class XCorrection(Correction):
    """
    X correction operator acting on single qubit
    """
    def __init__(
        self,
        node: Union[int, List[int]] = None,
        signal_domain: List[int] = None
    ) -> None:
        matrix = torch.tensor([[0, 1],
                               [1, 0]])
        super().__init__(name='xcorrection', node=node, signal_domain=signal_domain, matrix=matrix)

class ZCorrection(Correction):
    """
    X correction operator acting on single qubit
    """
    def __init__(
        self,
        node: Union[int, List[int]] = None,
        signal_domain: List[int] = None
    ) -> None:
        matrix = torch.tensor([[1, 0],
                               [0, -1]])
        super().__init__(name='zcorrection', node=node, signal_domain=signal_domain, matrix=matrix)<|MERGE_RESOLUTION|>--- conflicted
+++ resolved
@@ -25,14 +25,8 @@
     def __init__(
         self,
         name: Optional[str] = None,
-<<<<<<< HEAD
-        nqubit: int = 1,
-        wires: Union[int, List, None] = None,
-=======
         n_input_nodes: int = 1,
         node: Union[int, List, None] = None,
-        signal_domain: List[int] = None
->>>>>>> 1f3bf73a
     ) -> None:
         super().__init__()
         self.name = name
@@ -83,11 +77,7 @@
         if not isinstance(state, torch.Tensor):
             state = torch.tensor(state)
         self.node_state = state
-<<<<<<< HEAD
-        super().__init__(name='node', nqubit=1, wires=wires)
-=======
-        super().__init__(name='node', node=node)
->>>>>>> 1f3bf73a
+        super().__init__(name='node', wires=wires)
 
     def forward(self, x: torch.Tensor) -> torch.Tensor:
         return torch.kron(x, self.node_state)
@@ -147,13 +137,8 @@
         self.angle = angle
         self.t_domain = t_domain
         self.s_domain = s_domain
-<<<<<<< HEAD
         wires = self._convert_indices(wires)
-        super().__init__(name='Measurement', nqubit=2, wires=wires)
-=======
-        node = self._convert_indices(node)
-        super().__init__(name='Measurement', node=node)
->>>>>>> 1f3bf73a
+        super().__init__(name='Measurement', wires=wires)
 
     def func_j_alpha(self, alpha):
         """
@@ -236,11 +221,7 @@
         if not isinstance(matrix, torch.Tensor):
             matrix = torch.tensor(matrix)
         self.matrix = matrix
-<<<<<<< HEAD
-        super().__init__(name=name, nqubit=1, wires=wires)
-=======
-        super().__init__(name=name, node=node, signal_domain=signal_domain)
->>>>>>> 1f3bf73a
+        super().__init__(name=name, wires=wires, signal_domain=signal_domain)
 
     def forward(self, node: int, x: torch.Tensor, measured_dic: dict):
         i = node
