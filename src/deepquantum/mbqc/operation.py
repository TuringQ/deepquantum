--- conflicted
+++ resolved
@@ -97,15 +97,10 @@
         wires = self._convert_indices(wires)
         super().__init__(name='entanglement', wires=wires)
 
-<<<<<<< HEAD
     def forward(self, wires:List, x: torch.Tensor) -> torch.Tensor:
         i, j = wires
         x = x.reshape(-1)
         nqubit = int(torch.log2(torch.tensor(len(x))))
-=======
-    def forward(self, i, j, x: torch.Tensor) -> torch.Tensor:
-        nqubit = self.nqubit
->>>>>>> 90ac5c3c
         perm = [i, j] + [k for k in range(nqubit) if k not in (i, j)]
         inv_perm = [perm.index(k) for k in range(nqubit)]
         x = x.reshape([2] * nqubit)
@@ -158,9 +153,8 @@
 
     def forward(self, wires: int, x: torch.Tensor) -> torch.Tensor:
         i = wires
-        nqubit = self.nqubit
+        nqubit =  int(torch.log2(torch.tensor(len(x))))
         perm = [i] + [k for k in range(nqubit) if k != i]
-        # inv_perm = [perm.index(k) for k in range(nqubit)]
         x = x.reshape([2] * nqubit)
         x = x.permute(*perm).reshape(-1)
         j_alpha = self.func_j_alpha(self.angle)
@@ -205,20 +199,12 @@
         # If parity is odd (1), apply the X or Z correction on self.wires
         if parity == 1:
             i = wires
-            nqubit = self.nqubit
+            nqubit =  int(torch.log2(torch.tensor(len(x))))
             perm = [i] + [k for k in range(nqubit) if k != i]
-<<<<<<< HEAD
-            inv_perm = [perm.index(k) for k in range(nqubit)]
-            x = x.reshape([2] * nqubit)
-            x = x.permute(*perm).reshape(-1)
-            x = torch.matmul(self.matrix.to(x.dtype), x.view(2, -1))
-            x = x.view([2] * nqubit).permute(*inv_perm).reshape(-1)
-=======
             x = x.reshape([2] * nqubit)
             x = x.permute(*perm).reshape(2, -1)
             x = torch.matmul(self.matrix.to(x.dtype), x)
             # Reshape and permute back
->>>>>>> 90ac5c3c
             x = x.reshape([2] * nqubit)
             inv_perm = [perm.index(i) for i in range(nqubit)]
             x = x.permute(inv_perm).reshape(-1)
