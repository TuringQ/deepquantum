--- conflicted
+++ resolved
@@ -109,7 +109,6 @@
         self._edge_list.append(wires)
         self.add(entang_)
 
-<<<<<<< HEAD
     def measurement(
         self,
         wires: Optional[int] = None,
@@ -119,15 +118,6 @@
         s_domain: Union[int, List[int]] = []
     ):
         mea_op = Measurement(wires=wires, plane=plane, angle=angle, t_domain=t_domain, s_domain=s_domain)
-=======
-    def measurement(self,
-                    wires: int = None,
-                    plane: Optional[str] = 'XY',
-                    angle: float = 0,
-                    t_domain: Union[int, List[int]] = None,
-                    s_domain: Union[int, List[int]] = None):
-        mea_op = Measurement(wires=wires)
->>>>>>> ab81a15f
         self.add(mea_op)
 
     def X(self, wires: int = None, signal_domain: List[int] = None):
