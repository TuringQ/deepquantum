"""
Photonic quantum circuit
"""

import itertools
import random
import warnings
from collections import defaultdict, Counter
from copy import copy
from typing import Any, Dict, List, Optional, Tuple, Union

import numpy as np
import torch
from torch import nn, vmap
from torch.distributions.multivariate_normal import MultivariateNormal

from .decompose import UnitaryDecomposer
from .draw import DrawCircuit
from .gate import PhaseShift, BeamSplitter, MZI, BeamSplitterTheta, BeamSplitterPhi, BeamSplitterSingle, UAnyGate
from .gate import Squeezing, Squeezing2, Displacement, DisplacementPosition, DisplacementMomentum
from .hafnian_ import hafnian
from .operation import Operation, Gate
from .qmath import fock_combinations, permanent, product_factorial, sort_dict_fock_basis, sub_matrix
from .qmath import photon_number_mean_var, quadrature_to_ladder, sample_sc_mcmc
from .state import FockState, GaussianState
from .torontonian_ import torontonian
from ..state import MatrixProductState


class QumodeCircuit(Operation):
    r"""Photonic quantum circuit.

    Args:
        nmode (int): The number of modes in the circuit.
        init_state (Any): The initial state of the circuit. It can be a vacuum state with ``'vac'``.
            For Fock backend, it can be a Fock basis state, e.g., ``[1,0,0]``, or a Fock state tensor,
            e.g., ``[(1/2**0.5, [1,0]), (1/2**0.5, [0,1])]``. Alternatively, it can be a tensor representation.
            For Gaussian backend, it can be arbitrary Gaussian states with ``[cov, mean]``.
            Use ``xxpp`` convention and :math:`\hbar=2` by default.
        cutoff (int or None, optional): The Fock space truncation. Default: ``None``
        backend (str, optional): Use ``'fock'`` for Fock backend or ``'gaussian'`` for Gaussian backend.
            Default: ``'fock'``
        basis (bool, optional): Whether to use the representation of Fock basis state for the initial state.
            Default: ``True``
        detector (str, optional): For Gaussian backend, use ``'pnrd'`` for the photon-number-resolving detector
            or ``'threshold'`` for the threshold detector. Default: ``'pnrd'``
        name (str or None, optional): The name of the circuit. Default: ``None``
        mps (bool, optional): Whether to use matrix product state representation. Default: ``False``
        chi (int or None, optional): The bond dimension for matrix product state representation.
            Default: ``None``
        noise (bool, optional): Whether to introduce Gaussian noise. Default: ``False``
        mu (float, optional): The mean of Gaussian noise. Default: 0
        sigma (float, optional): The standard deviation of Gaussian noise. Default: 0.1
    """
    def __init__(
        self,
        nmode: int,
        init_state: Any,
        cutoff: Optional[int] = None,
        backend: str = 'fock',
        basis: bool = True,
        detector: str = 'pnrd',
        name: Optional[str] = None,
        mps: bool = False,
        chi: Optional[int] = None,
        noise: bool = False,
        mu: float = 0,
        sigma: float = 0.1
    ) -> None:
        super().__init__(name=name, nmode=nmode, wires=list(range(nmode)), noise=noise, mu=mu, sigma=sigma)
        if isinstance(init_state, (FockState, GaussianState, MatrixProductState)):
            if isinstance(init_state, MatrixProductState):
                assert nmode == init_state.nsite
                assert backend == 'fock' and not basis, 'Only support MPS for Fock backend with Fock state tensor.'
                mps = True
                chi = init_state.chi
                cutoff = init_state.qudit
            else:
                assert nmode == init_state.nmode
                mps = False
                cutoff = init_state.cutoff
                if isinstance(init_state, FockState):
                    backend = 'fock'
                    basis = init_state.basis
                elif isinstance(init_state, GaussianState):
                    backend = 'gaussian'
            self.init_state = init_state
        else:
            if mps:
                assert backend == 'fock' and not basis, 'Only support MPS for Fock backend with Fock state tensor.'
                self.init_state = MatrixProductState(nsite=nmode, state=init_state, chi=chi, qudit=cutoff,
                                                     normalize=False)
            else:
                if backend == 'fock':
                    self.init_state = FockState(state=init_state, nmode=nmode, cutoff=cutoff, basis=basis)
                elif backend == 'gaussian':
                    self.init_state = GaussianState(state=init_state, nmode=nmode, cutoff=cutoff)
                cutoff = self.init_state.cutoff

        self.operators = nn.Sequential()
        self.encoders = []
        self.cutoff = cutoff
        self.backend = backend
        self.basis = basis
        self.detector = detector.lower()
        self.mps = mps
        self.chi = chi
        self.state = None
        self.ndata = 0
        self.depth = np.array([0] * nmode)
        self._nphoton = None
        self.addmode = None

    def __add__(self, rhs: 'QumodeCircuit') -> 'QumodeCircuit':
        """Addition of the ``QumodeCircuit``.

        The initial state is the same as the first ``QumodeCircuit``.
        """
        assert self.nmode == rhs.nmode
        cir = QumodeCircuit(nmode=self.nmode, init_state=self.init_state, cutoff=self.cutoff, basis=self.basis,
                            name=self.name, mps=self.mps, chi=self.chi, noise=self.noise, mu=self.mu, sigma=self.sigma)
        cir.operators = self.operators + rhs.operators
        cir.encoders = self.encoders + rhs.encoders
        cir.npara = self.npara + rhs.npara
        cir.ndata = self.ndata + rhs.ndata
        cir.depth = self.depth + rhs.depth
        return cir

    def to(self, arg: Any) -> 'QumodeCircuit':
        """Set dtype or device of the ``QumodeCircuit``."""
        if arg == torch.float:
            if self.backend == 'fock' and not self.basis:
                self.init_state.to(torch.cfloat)
            elif self.backend == 'gaussian':
                self.init_state.to(torch.float)
            for op in self.operators:
                if op.npara == 0:
                    op.to(torch.cfloat)
                elif op.npara > 0:
                    op.to(torch.float)
        elif arg == torch.double:
            if self.backend == 'fock' and not self.basis:
                self.init_state.to(torch.cdouble)
            elif self.backend == 'gaussian':
                self.init_state.to(torch.double)
            for op in self.operators:
                if op.npara == 0:
                    op.to(torch.cdouble)
                elif op.npara > 0:
                    op.to(torch.double)
        else:
            self.init_state.to(arg)
            self.operators.to(arg)
        return self

    # pylint: disable=arguments-renamed
    def forward(
        self,
        data: Optional[torch.Tensor] = None,
        state: Any = None,
        is_prob: Optional[bool] = None,
        detector: Optional[str] = None,
        stepwise: bool = False
    ) -> Union[torch.Tensor, Dict, List[torch.Tensor]]:
        """Perform a forward pass of the photonic quantum circuit and return the final-state-related result.

        Args:
            data (torch.Tensor or None, optional): The input data for the ``encoders``. Default: ``None``
            state (Any, optional): The initial state for the photonic quantum circuit. Default: ``None``
            is_prob (bool or None, optional): For Fock backend, whether to return probabilities or amplitudes.
                For Gaussian backend, whether to return probabilities or the final Gaussian state.
                For Fock backend with ``basis=True``, set ``None`` to return the unitary matrix. Default: ``None``
            detector (str or None, optional): For Gaussian backend, use ``'pnrd'`` for the photon-number-resolving
                detector or ``'threshold'`` for the threshold detector. Default: ``None``
            stepwise (bool, optional): Whether to use the forward function of each operator for Gaussian backend.
                Default: ``False``

        Returns:
            Union[torch.Tensor, Dict, List[torch.Tensor]]: The result of the photonic quantum circuit after
            applying the ``operators``.
        """
        if self.backend == 'fock':
            return self._forward_fock(data, state, is_prob)
        elif self.backend == 'gaussian':
            return self._forward_gaussian(data, state, is_prob, detector, stepwise)

    def _forward_fock(
        self,
        data: Optional[torch.Tensor] = None,
        state: Any = None,
        is_prob: Optional[bool] = None
    ) -> Union[torch.Tensor, Dict, List[torch.Tensor]]:
        """Perform a forward pass based on the Fock backend.

        Args:
            data (torch.Tensor or None, optional): The input data for the ``encoders``. Default: ``None``
            state (Any, optional): The initial state for the photonic quantum circuit. Default: ``None``
            is_prob (bool or None, optional): Whether to return probabilities or amplitudes.
                When ``basis=True``, set ``None`` to return the unitary matrix. Default: ``None``

        Returns:
            Union[torch.Tensor, Dict, List[torch.Tensor]]: Unitary matrix, Fock state tensor,
            a dictionary of probabilities or amplitudes, or a list of tensors for MPS.
        """
        if self.mps:
            assert not is_prob
        if state is None:
            state = self.init_state
        if isinstance(state, MatrixProductState):
            assert not self.basis
            state = state.tensors
        elif isinstance(state, FockState):
            state = state.state
        elif not isinstance(state, torch.Tensor):
            state = FockState(state=state, nmode=self.nmode, cutoff=self.cutoff, basis=self.basis).state
        # preprocessing of batched initial states
        if self.basis and state.ndim != 1:
            nphoton_row = torch.sum(state, dim=-1, keepdim=True)
            max_photon = torch.max(nphoton_row).item()
            self._nphoton = max_photon
            # add mode if photon number is not conserved
            if any(nphoton_row[i] != max_photon for i in range(nphoton_row.shape[0])):
                anci_state = [max_photon]*state.shape[0]
                state = torch.cat((state,torch.unsqueeze(torch.tensor(anci_state),1)-nphoton_row),dim=-1)
                self.addmode = state
        if data is None:
            if self.basis:
                if state.ndim == 1:
                    self.state = self._forward_helper_basis(state=state, is_prob=is_prob)
                else:
                    self.state = vmap(self._forward_helper_basis, in_dims=(None, 0, None))(data, state, is_prob)
            else:
                self.state = self._forward_helper_tensor(state=state, is_prob=is_prob)
                if not self.mps and self.state.ndim == self.nmode:
                    self.state = self.state.unsqueeze(0)
        else:
            if data.ndim == 0:
                data = data.unsqueeze(0)
            if data.ndim == 1:
                data = data.unsqueeze(0)
            assert data.ndim == 2
            if self.basis:
                if data.shape[0] == 1:
                    if state.ndim == 1:
                        self.state = self._forward_helper_basis(state=state, is_prob=is_prob)
                    else:
                        self.state = vmap(self._forward_helper_basis, in_dims=(None, 0, None))(data, state, is_prob)
                else:
                    if state.ndim == 1:
                        self.state = vmap(self._forward_helper_basis, in_dims=(0, None, None))(data, state, is_prob)
                    else:
                        assert state.shape[0] == data.shape[0], 'batch size of initial state and data should be the same'
                        self.state = vmap(self._forward_helper_basis, in_dims=(0, 0, None))(data, state, is_prob)
            else:
                if self.mps:
                    assert state[0].ndim in (3, 4)
                    if state[0].ndim == 3:
                        self.state = vmap(self._forward_helper_tensor, in_dims=(0, None, None))(data, state, is_prob)
                    elif state[0].ndim == 4:
                        self.state = vmap(self._forward_helper_tensor)(data, state, is_prob)
                else:
                    if state.shape[0] == 1:
                        self.state = vmap(self._forward_helper_tensor, in_dims=(0, None, None))(data, state, is_prob)
                    else:
                        self.state = vmap(self._forward_helper_tensor)(data, state, is_prob)
            # for plotting the last data
            self.encode(data[-1])
        if self.basis and is_prob is not None:
            self.state = sort_dict_fock_basis(self.state)
        return self.state

    def _forward_helper_basis(
        self,
        data: Optional[torch.Tensor] = None,
        state: Optional[torch.Tensor] = None,
        is_prob: Optional[bool] = None
    ) -> Union[torch.Tensor, Dict]:
        """Perform a forward pass for one sample if the input is a Fock basis state."""
        self.encode(data)
        if is_prob is None:
            return self.get_unitary()
        else:
            if state is None:
                state = self.init_state.state
            out_dict = {}
            final_states = self._get_all_fock_basis(state)
            sub_mats = self._get_sub_matrices(state, final_states)
            per_norms = self._get_permanent_norms(state, final_states)
            if is_prob:
                rst = vmap(self._get_prob_fock_vmap)(sub_mats, per_norms)
            else:
                rst = vmap(self._get_amplitude_fock_vmap)(sub_mats, per_norms)
            for i in range(len(final_states)):
                final_state = FockState(state=final_states[i], nmode=self.nmode, cutoff=self.cutoff, basis=self.basis)
                out_dict[final_state] = rst[i]
            return out_dict

    def _forward_helper_tensor(
        self,
        data: Optional[torch.Tensor] = None,
        state: Union[torch.Tensor, List[torch.Tensor], None] = None,
        is_prob: Optional[bool] = None
    ) -> Union[torch.Tensor, List[torch.Tensor]]:
        """Perform a forward pass for one sample if the input is a Fock state tensor."""
        self.encode(data)
        if state is None:
            state = self.init_state
        if self.mps:
            if not isinstance(state, MatrixProductState):
                state = MatrixProductState(nsite=self.nmode, state=state, chi=self.chi, qudit=self.cutoff,
                                           normalize=self.init_state.normalize)
            return self.operators(state).tensors
        else:
            if isinstance(state, FockState):
                state = state.state
            x = self.operators(self.tensor_rep(state)).squeeze(0)
            if is_prob:
                x = abs(x) ** 2
            return x

    def _forward_gaussian(
        self,
        data: Optional[torch.Tensor] = None,
        state: Any = None,
        is_prob: Optional[bool] = None,
        detector: Optional[str] = None,
        stepwise: bool = False
    ) -> Union[List[torch.Tensor], Dict]:
        """Perform a forward pass based on the Gaussian backend.

        Args:
            data (torch.Tensor or None, optional): The input data for the ``encoders``. Default: ``None``
            state (Any, optional): The initial state for the photonic quantum circuit. Default: ``None``
            is_prob (bool or None, optional): Whether to return probabilities or the final Gaussian state.
                Default: ``None``
            detector (str or None, optional): Use ``'pnrd'`` for the photon-number-resolving detector or
                ``'threshold'`` for the threshold detector. Only valid when ``is_prob`` is ``True``.
                Default: ``None``
            stepwise (bool, optional): Whether to use the forward function of each operator. Default: ``False``

        Returns:
            Union[List[torch.Tensor], Dict]: The covariance matrix and displacement vector of the final state
            or a dictionary of probabilities.
        """
        if state is None:
            state = self.init_state
        elif not isinstance(state, GaussianState):
            state = GaussianState(state=state, nmode=self.nmode, cutoff=self.cutoff)
        state = [state.cov, state.mean]
        if data is None:
            self.state = self._forward_helper_gaussian(state=state, stepwise=stepwise)
            if self.state[0].ndim == 2:
                self.state[0] = self.state[0].unsqueeze(0)
            if self.state[1].ndim == 2:
                self.state[1] = self.state[1].unsqueeze(0)
        else:
            if data.ndim == 1:
                data = data.unsqueeze(0)
            assert data.ndim == 2
            if state[0].shape[0] == 1:
                self.state = vmap(self._forward_helper_gaussian, in_dims=(0, None, None))(data, state, stepwise)
            else:
                self.state = vmap(self._forward_helper_gaussian, in_dims=(0, 0, None))(data, state, stepwise)
            self.encode(data[-1])
        if is_prob:
            self.state = self._forward_gaussian_prob(self.state[0], self.state[1], detector)
        return self.state

    def _forward_helper_gaussian(
        self,
        data: Optional[torch.Tensor] = None,
        state: Optional[List[torch.Tensor]] = None,
        stepwise: bool = False
    ) -> List[torch.Tensor]:
        """Perform a forward pass for one sample if the input is a Gaussian state."""
        self.encode(data)
        if state is None:
            cov = self.init_state.cov
            mean = self.init_state.mean
        else:
            cov, mean = state
        if stepwise:
            return self.operators([cov, mean])
        else:
            sp_mat = self.get_symplectic()
            cov = sp_mat @ cov @ sp_mat.mT
            mean = self.get_displacement(mean)
            return [cov.squeeze(0), mean.squeeze(0)]

    def _forward_gaussian_prob(self, cov: torch.Tensor, mean: torch.Tensor, detector: Optional[str] = None) -> Dict:
        """Get the probabilities of all possible final states for Gaussian backend by different detectors.

        Args:
            cov (torch.Tensor): The covariance matrix of the Gaussian state.
            mean (torch.Tensor): The displacement vector of the Gaussian state.
            detector (str or None, optional): Use ``'pnrd'`` for the photon-number-resolving detector or
                ``'threshold'`` for the threshold detector. Default: ``None``
        """
        cov, mean = self.state
        if detector is None:
            detector = self.detector
        else:
            detector = detector.lower()
            self.detector = detector
        if detector == 'pnrd':
            idx_loop = torch.all(mean==0, dim=1)
            idx_loop = idx_loop.squeeze(1)
            cov_0 = cov[idx_loop]
            mean_0 = mean[idx_loop]
            cov_1 = cov[~idx_loop]
            mean_1 = mean[~idx_loop]
            odd_basis, even_basis = self._get_odd_even_fock_basis(detector=detector)
            basis = [] # threshold case
            final_states = torch.cat([torch.cat(even_basis), torch.cat(odd_basis)])
            probs = []
            batch_forward = vmap(self._forward_gaussian_prob_helper,
                                 in_dims=(0, 0, None, None, None, None, None))
            if len(cov_0) > 0:
                loop = False
                probs_0 = batch_forward(cov_0, mean_0, even_basis, odd_basis, basis, detector, loop)
                probs.append(probs_0)
            if len(cov_1) > 0:
                loop = True
                probs_1 = batch_forward(cov_1, mean_1, even_basis, odd_basis, basis, detector, loop)
                probs.append(probs_1)
            probs = torch.cat(probs) # reorder the result here
            if len(cov_0) * len(cov_1) > 0:
                idx0 = torch.where(~idx_loop==0)[0]
                idx1 = torch.where(~idx_loop==1)[0]
                probs = probs[torch.argsort(torch.cat([idx0, idx1]))]
        elif detector == 'threshold':
            even_basis = [] # pnrd case
            odd_basis= [] # pnrd case
            basis = self._get_odd_even_fock_basis(detector=detector)
            final_states = torch.cat(basis)
            probs = batch_forward(cov, mean, even_basis, odd_basis, basis, detector, loop=True)
        keys = list(map(FockState, final_states.tolist()))
        return dict(zip(keys, probs.mT))

    def _forward_gaussian_prob_helper(self, cov, mean, even_basis, odd_basis, basis, detector, loop):
        probs_half = []
        if detector == 'pnrd':
            for state in even_basis:
                prob_even = self._get_probs_gaussian_helper(state, cov, mean, detector, loop)
                probs_half.append(prob_even)
            if loop:
                for state in odd_basis:
                    prob_odd = self._get_probs_gaussian_helper(state, cov, mean, detector, loop)
                    probs_half.append(prob_odd)
                probs_i = torch.cat(probs_half)
            else:
                probs_half = torch.cat(probs_half)
                probs_i = torch.cat([probs_half.squeeze(), torch.zeros(len(torch.cat(odd_basis)))])
            probs_i = probs_i.squeeze()
        if detector == 'threshold':
            probs_i = []
            for state in basis:
                prob = self._get_probs_gaussian_helper(state, cov, mean, detector, loop)
                probs_i.append(prob)
            probs_i = torch.cat(probs_i)
        return probs_i

    def  _get_odd_even_fock_basis(self, detector: Optional[str] = None):
        """Split the fock basis into the odd and even photon number parts."""
        if detector is None:
            detector = self.detector
        if detector == 'pnrd':
            max_photon = self.nmode * (self.cutoff - 1)
            odd_lst = []
            even_lst = []
            for i in range(0, max_photon + 1):
                state_tmp = torch.tensor([i] + [0] * (self.nmode - 1))
                temp_basis = self._get_all_fock_basis(state_tmp)
                if i % 2 == 0:
                    even_lst.append(temp_basis)
                else:
                    odd_lst.append(temp_basis)
            return odd_lst, even_lst
        elif detector == 'threshold':
            final_states = torch.tensor(list(itertools.product(range(2), repeat=self.nmode)))
            keys = torch.sum(final_states, dim=1)
            dic_temp = defaultdict(list)
            for state, s in zip(final_states, keys):
                dic_temp[s.item()].append(state)
            return list(dic_temp.values())

    def encode(self, data: Optional[torch.Tensor]) -> None:
        """Encode the input data into the photonic quantum circuit parameters.

        This method iterates over the ``encoders`` of the circuit and initializes their parameters
        with the input data.

        Args:
            data (torch.Tensor or None): The input data for the ``encoders``, must be a 1D tensor.
        """
        if data is None:
            return
        assert len(data) >= self.ndata
        count = 0
        for op in self.encoders:
            count_up = count + op.npara
            op.init_para(data[count:count_up])
            count = count_up

    def get_unitary(self) -> torch.Tensor:
        """Get the unitary matrix of the photonic quantum circuit."""
        u = None
        for op in self.operators:
            if u is None:
                u = op.get_unitary()
            else:
                u = op.get_unitary() @ u
        if u is None:
            return torch.eye(self.nmode, dtype=torch.cfloat)
        else:
            return u

    def get_symplectic(self) -> torch.Tensor:
        """Get the symplectic matrix of the photonic quantum circuit."""
        s = None
        for op in self.operators:
            if s is None:
                s = op.get_symplectic()
            else:
                s = op.get_symplectic() @ s
        return s

    def get_displacement(self, init_mean: Any) -> torch.Tensor:
        """Get the final mean value of the Gaussian state in ``xxpp`` order."""
        if not isinstance(init_mean, torch.Tensor):
            init_mean = torch.tensor(init_mean)
        mean = init_mean.reshape(-1, 2 * self.nmode, 1)
        for op in self.operators:
            mean = op.get_symplectic() @ mean + op.get_displacement()
        return mean

    def _get_all_fock_basis(self, init_state: torch.Tensor) -> torch.Tensor:
        """Get all possible fock basis states according to the initial state."""
<<<<<<< HEAD
        if self._nphoton is None:
            nphoton = torch.max(sum(init_state))
            nmode = len(init_state)
        else:
            nmode = len(init_state)
            nphoton = self._nphoton
        states = torch.tensor(fock_combinations(nmode, nphoton), dtype=torch.int, device=init_state.device)
=======
        nmode = len(init_state)
        nphoton = int(sum(init_state))
        states = torch.tensor(fock_combinations(nmode, nphoton), dtype=torch.long, device=init_state.device)
>>>>>>> 8bb7be4d
        max_values, _ = torch.max(states, dim=1)
        mask = max_values < self.cutoff
        return torch.masked_select(states, mask.unsqueeze(1)).view(-1, states.shape[-1])

    def _get_sub_matrices(self, init_state: torch.Tensor, final_states: torch.Tensor) -> torch.Tensor:
        """Get the sub-matrices for permanent."""
        sub_mats = []
        u = self.get_unitary()
        if self.addmode is not None:
            u = torch.block_diag(u,torch.eye(1))
        for state in final_states:
            sub_mats.append(sub_matrix(u, init_state, state))
        return torch.stack(sub_mats)

    def _get_permanent_norms(self, init_state: torch.Tensor, final_states: torch.Tensor) -> torch.Tensor:
        """Get the normalization factors for permanent."""
        return torch.sqrt(product_factorial(init_state) * product_factorial(final_states))

    def get_amplitude(self, final_state: Any, init_state: Optional[FockState] = None) -> torch.Tensor:
        """Get the transfer amplitude between the final state and the initial state.

        Args:
            final_state (Any): The final Fock basis state.
            init_state (FockState or None, optional): The initial Fock basis state. Default: ``None``
        """
        assert self.backend == 'fock'
        if not isinstance(final_state, torch.Tensor):
            final_state = torch.tensor(final_state, dtype=torch.long)
        if init_state is None:
            init_state = self.init_state
        assert init_state.basis, 'The initial state must be a Fock basis state'
        assert max(final_state) < self.cutoff, 'The number of photons in the final state must be less than cutoff'
        assert sum(final_state) == sum(init_state.state), 'The number of photons should be conserved'
        u = self.get_unitary()
        sub_mat = sub_matrix(u, init_state.state, final_state)
        nphoton = sum(init_state.state)
        if nphoton == 0:
            amp = torch.tensor(1.)
        else:
            per = permanent(sub_mat)
            amp = per / self._get_permanent_norms(init_state.state, final_state).to(per.dtype).to(per.device)
        return amp

    def _get_amplitude_fock_vmap(self, sub_mat: torch.Tensor, per_norm: torch.Tensor) -> torch.Tensor:
        """Get the transfer amplitude."""
        if sub_mat.size(-1) == sub_mat.size(-2):
            per = permanent(sub_mat)
        else:
            per = torch.zeros(1)
        amp = per / per_norm.to(per.dtype).to(per.device)
        return amp.reshape(-1)

    def get_prob(
        self,
        final_state: Any,
        refer_state: Union[FockState, GaussianState, None] = None
    ) -> torch.Tensor:
        """Get the probability of the final state related to the reference state.

        Args:
            final_state (Any): The final Fock basis state.
            refer_state (FockState or GaussianState or None, optional): The initial Fock basis state or
                the final Gaussian state. Default: ``None``
        """
        if self.backend == 'fock':
            return self._get_prob_fock(final_state, refer_state)
        elif self.backend == 'gaussian':
            return self._get_prob_gaussian(final_state, refer_state)

    def _get_prob_fock(self, final_state: Any, init_state: Optional[FockState] = None) -> torch.Tensor:
        """Get the transfer probability between the final state and the initial state for the Fock backend.

        Args:
            final_state (Any): The final Fock basis state.
            init_state (FockState or None, optional): The initial Fock basis state. Default: ``None``
        """
        amplitude = self.get_amplitude(final_state, init_state)
        prob = torch.abs(amplitude) ** 2
        return prob

    def _get_prob_fock_vmap(self, sub_mat: torch.Tensor, per_norm: torch.Tensor) -> torch.Tensor:
        """Get the transfer probability."""
        amplitude = self._get_amplitude_fock_vmap(sub_mat, per_norm)
        prob = torch.abs(amplitude) ** 2
        return prob

    def _get_prob_gaussian(self, final_state: Any, state: Optional[GaussianState] = None) -> torch.Tensor:
        """Get the batched probabilities of the final state for Gaussian backend."""
        if not isinstance(final_state, torch.Tensor):
            final_state = torch.tensor(final_state, dtype=torch.long)
        if state is None:
            cov, mean = self.state
        else:
            cov = state.cov
            mean = state.mean
        if cov.ndim == 2:
            cov = cov.unsqueeze(0)
        assert cov.ndim == 3
        batch = cov.shape[0]
        probs = []
        for i in range(batch):
            prob = self._get_probs_gaussian_helper(final_state, cov=cov[i], mean=mean[i], detector=self.detector)[0]
            probs.append(prob)
        return torch.stack(probs).squeeze()

    def _get_probs_gaussian_helper(
        self,
        final_states: torch.Tensor,
        cov: torch.Tensor,
        mean: torch.Tensor,
        detector: str = 'pnrd',
        loop: Optional[bool] = None
    ) -> torch.Tensor:
        """Get the probabilities of the final states for Gaussian backend."""
        if loop is None:
            loop = ~torch.all(mean==0)
        if final_states.ndim == 1:
            final_states = final_states.unsqueeze(0)
        assert final_states.ndim == 2
        nmode = final_states.shape[-1]
        final_states = final_states.to(cov.device)
        identity = torch.eye(nmode, dtype=cov.dtype, device=cov.device)
        identity2 = torch.eye(2 * nmode, dtype=cov.dtype, device=cov.device)
        cov_ladder = quadrature_to_ladder(cov)
        mean_ladder = quadrature_to_ladder(mean)
        q = cov_ladder + identity2 / 2
        det_q = torch.det(q)
        x_mat = torch.block_diag(identity.fliplr(), identity.fliplr()).fliplr() + 0j
        o_mat = identity2 - torch.inverse(q)
        a_mat = x_mat @ o_mat
        gamma = mean_ladder.conj().mT @ torch.inverse(q)
        if detector == 'pnrd':
            matrix = a_mat
        elif detector == 'threshold':
            matrix = o_mat
        purity = GaussianState(self.state).check_purity()
        p_vac = torch.exp(-0.5 * mean_ladder.mH @ torch.inverse(q) @ mean_ladder) / torch.sqrt(det_q)
        batch_get_prob = vmap(self._get_prob_gaussian_base, in_dims=(0, None, None, None, None, None, None))
        probs = batch_get_prob(final_states, matrix, gamma, p_vac, detector, purity, loop)
        return probs

    def _get_prob_gaussian_base(
        self,
        final_state: torch.Tensor,
        matrix: torch.Tensor,
        gamma: torch.Tensor,
        p_vac: torch.Tensor,
        detector: str = 'pnrd',
        purity: bool = True,
        loop: bool = False
    ) -> torch.Tensor:
        """Get the probability of the final state for Gaussian backend."""
        gamma = gamma.squeeze()
        nmode = len(final_state)
        with warnings.catch_warnings():
            warnings.filterwarnings('ignore') # local warning
            gamma_n1 = torch.repeat_interleave(gamma[:nmode], final_state)
            gamma_n2 = torch.repeat_interleave(gamma[nmode:], final_state)
        sub_gamma = torch.cat([gamma_n1, gamma_n2])
        if detector == 'pnrd':
            if purity and detector == 'pnrd':
                sub_mat = sub_matrix(matrix[:nmode, :nmode], final_state, final_state)
                half_len = len(sub_gamma) // 2
                sub_gamma = sub_gamma[:half_len]
            else:
                final_state_double = torch.cat([final_state, final_state])
                sub_mat = sub_matrix(matrix, final_state_double, final_state_double)
            if len(sub_gamma) == 1:
                sub_mat = sub_gamma
            else:
                sub_mat[torch.arange(len(sub_gamma)), torch.arange(len(sub_gamma))] = sub_gamma
            if purity:
                haf = abs(hafnian(sub_mat, loop=loop)) ** 2
            else:
                haf = hafnian(sub_mat, loop=loop)
            prob = p_vac * haf / product_factorial(final_state)
        elif detector == 'threshold':
            final_state_double = torch.cat([final_state, final_state])
            sub_mat = sub_matrix(matrix, final_state_double, final_state_double)
            prob = p_vac.squeeze() * torontonian(sub_mat, sub_gamma)
        return abs(prob.real)

    def measure(
        self,
        shots: int = 1024,
        with_prob: bool = False,
        wires: Union[int, List[int], None] = None,
        detector: Optional[str] = None,
        mcmc: bool = False
    ) -> Union[Dict, List[Dict], None]:
        """Measure the final state.

        Args:
            shots (int, optional): The number of times to sample from the quantum state. Default: 1024
            with_prob (bool, optional): A flag that indicates whether to return the probabilities along with
                the number of occurrences. Default: ``False``
            wires (int, List[int] or None, optional): The wires to measure. It can be an integer or a list of
                integers specifying the indices of the wires. Only valid for Fock backend.
                Default: ``None`` (which means all wires are measured)
            detector (str or None, optional): For Gaussian backend, use ``'pnrd'`` for the photon-number-resolving
                detector or ``'threshold'`` for the threshold detector. Default: ``None``
            mcmc (bool, optional): Whether to use MCMC sampling method. Default: ``False``

        See https://arxiv.org/pdf/2108.01622 for MCMC.
        """
        assert not self.mps, 'Currently NOT supported.'
        if self.state is None:
            return
        if self.backend == 'fock':
            return self._measure_fock(shots, with_prob, wires, mcmc)
        elif self.backend == 'gaussian':
            return self._measure_gaussian(shots, with_prob, detector)

    def _prob_dict_to_measure_result(self, prob_dict: Dict, shots: int, with_prob: bool) -> Dict:
        """Get the measurement result from the dictionary of probabilities."""
        samples = random.choices(list(prob_dict.keys()), list(prob_dict.values()), k=shots)
        results = dict(Counter(samples))
        if with_prob:
            for k in results:
                results[k] = results[k], prob_dict[k]
        return results

    def _measure_fock(
        self,
        shots: int = 1024,
        with_prob: bool = False,
        wires: Union[int, List[int], None] = None,
        mcmc: bool = False
    ) -> Union[Dict, List[Dict]]:
        """Measure the final state for Fock backend."""
        if isinstance(self.state, torch.Tensor):
            if self.basis:
                return self._measure_fock_unitary(shots, with_prob, wires, mcmc)
            else:
                assert not mcmc, "Final states have been calculated, we don't need mcmc!"
                return self._measure_fock_tensor(shots, with_prob, wires)
        elif isinstance(self.state, dict):
            assert not mcmc, "Final states have been calculated, we don't need mcmc!"
            return self._measure_fock_dict(shots, with_prob, wires)
        else:
            assert False, 'Check your forward function or input!'

    def _measure_fock_unitary(
        self,
        shots: int = 1024,
        with_prob: bool = False,
        wires: Union[int, List[int], None] = None,
        mcmc: bool = False
    ) -> Union[Dict, List[Dict]]:
        """Measure the final state according to the unitary matrix for Fock backend."""
        if wires is None:
            wires = self.wires
        wires = sorted(self._convert_indices(wires))
        if self.state.ndim == 2:
            self.state = self.state.unsqueeze(0)
        batch = self.state.shape[0]
        if self.init_state.state.ndim == 1:
            init_state = self.init_state.state.unsqueeze(0)
        else:
            init_state = self.init_state.state
        init_batch = init_state.shape[0]
        all_results = []
        if mcmc:
            for i in range(batch):
                if init_batch == 1:
                    self._init_state = init_state[0]
                else:
                    self._init_state = init_state[i]
                samples_i = self._sample_mcmc_fock(shots=shots, unitary=self.state[i], num_chain=5)
                keys = list(map(FockState, samples_i.keys()))
                results = dict(zip(keys, samples_i.values()))
                if with_prob:
                    for k in results:
                        prob = self._prob_func_fock_unitary(k.state)
                        results[k] = results[k], prob
                all_results.append(results)
        else:
            if init_batch == 1:
                result = vmap(self._measure_fock_unitary_helper,in_dims=(None, 0, None))(init_state[0], self.state, wires)
            else:
                if self.addmode is not None:
                    init_state = self.addmode
                result = vmap(self._measure_fock_unitary_helper,in_dims=(0, 0, None))(init_state, self.state, wires)
            for i in range(batch):
                prob_dict = {}
                for key in result.keys():
                    prob_dict[key]=(result[key][i])
                results = self._prob_dict_to_measure_result(prob_dict, shots, with_prob)
                all_results.append(results)
        if batch == 1:
            return all_results[0]
        else:
            return all_results

    def _measure_fock_unitary_helper(
        self,
        init_state: torch.Tensor,
        unitary: torch.Tensor,
        wires: Union[int, List[int], None] = None,
    ) -> Dict:
        """VMAP helper for Measure the final state according to the unitary matrix for Fock backend.

        Returns:
            Dict: A dictionary of (batched and wired) probabilities for final states.
        """
        sub_mats = []
        state = init_state
        u = unitary
        if self.addmode is not None:
            u = torch.block_diag(u,torch.eye(1))
        final_states = self._get_all_fock_basis(init_state)
        for fstate in final_states:
            sub_mats.append(sub_matrix(u, state, fstate))
        sub_mats = torch.stack(sub_mats)
        per_norms = self._get_permanent_norms(state, final_states)
        rst = vmap(self._get_prob_fock_vmap)(sub_mats, per_norms)
        state_dict = {}
        prob_dict = defaultdict(list)
        for i in range(len(final_states)):
            final_state = FockState(state=final_states[i])
            state_dict[final_state] = rst[i]
        for key in state_dict.keys():
            state_b = key.state[wires]
            state_b = FockState(state=state_b)
            prob_dict[state_b].append(state_dict[key])
        for key in prob_dict.keys():
            prob_dict[key] = sum(prob_dict[key])
        return prob_dict

    def _measure_fock_dict(
        self,
        shots: int = 1024,
        with_prob: bool = False,
        wires: Union[int, List[int], None] = None
    ) -> Union[Dict, List[Dict]]:
        """Measure the final state according to the dictionary of amplitudes or probabilities for Fock backend."""
        if wires is None:
            wires = self.wires
        wires = sorted(self._convert_indices(wires))
        all_results = []
        batch = len(self.state[list(self.state.keys())[0]])
        if any(value.dtype.is_complex for value in self.state.values()):
            is_prob = False
        else:
            is_prob = True
        for i in range(batch):
            prob_dict = defaultdict(list)
            for key in self.state.keys():
                state_b = key.state[wires]
                state_b = FockState(state=state_b)
                if is_prob:
                    prob_dict[state_b].append(self.state[key][i])
                else:
                    prob_dict[state_b].append(abs(self.state[key][i]) ** 2)
            for key in prob_dict.keys():
                prob_dict[key] = sum(prob_dict[key])
            results = self._prob_dict_to_measure_result(prob_dict, shots, with_prob)
            all_results.append(results)
        if batch == 1:
            return all_results[0]
        else:
            return all_results

    def _measure_fock_tensor(
        self,
        shots: int = 1024,
        with_prob: bool = False,
        wires: Union[int, List[int], None] = None
    ) -> Union[Dict, List[Dict]]:
        """Measure the final state according to Fock state tensor for Fock backend."""
        if wires is None:
            wires = self.wires
        wires = sorted(self._convert_indices(wires))
        all_results = []
        if self.state.is_complex():
            state_tensor = self.tensor_rep(abs(self.state) ** 2)
        else:
            state_tensor = self.tensor_rep(self.state)
        batch = state_tensor.shape[0]
        combi = list(itertools.product(range(self.cutoff), repeat=len(wires)))
        for i in range(batch):
            prob_dict = {}
            probs = state_tensor[i]
            if wires == self.wires:
                ptrace_probs = probs
            else:
                sum_idx = list(range(self.nmode))
                for idx in wires:
                    sum_idx.remove(idx)
                ptrace_probs = probs.sum(dim=sum_idx)
            for p_state in combi:
                p_state_b = FockState(list(p_state))
                prob_dict[p_state_b] = ptrace_probs[p_state]
            results = self._prob_dict_to_measure_result(prob_dict, shots, with_prob)
            all_results.append(results)
        if batch == 1:
            return all_results[0]
        else:
            return all_results

    def _sample_mcmc_fock(self, shots: int, unitary: torch.Tensor, num_chain: int):
        """Sample the output states for Fock backend via SC-MCMC method."""
        self._unitary = unitary
        merged_samples = sample_sc_mcmc(prob_func=self._prob_func_fock_unitary,
                                        proposal_sampler=self._proposal_sampler,
                                        shots=shots,
                                        num_chain=num_chain)
        return merged_samples

    def _prob_func_fock_unitary(self, final_state: torch.Tensor, init_state: Optional[FockState] = None) -> torch.Tensor:
        """Get the probability of the final state according to the unitary matrix for Fock backend.

        Args:
            final_state (torch.Tensor): The final Fock basis state.
            init_state (FockState or None, optional): The initial Fock basis state. Default: ``None``
        """
        if init_state is None:
            init_state = self._init_state
        sub_mat = sub_matrix(self._unitary, init_state, final_state)
        nphoton = sum(init_state)
        if nphoton == 0:
            amp = torch.tensor(1.)
        else:
            per = permanent(sub_mat)
            amp = per / self._get_permanent_norms(init_state, final_state).to(per.dtype).to(per.device)
        prob = torch.abs(amp) ** 2
        return prob

    def _measure_gaussian(self, shots: int = 1024, with_prob: bool = False, detector: Optional[str] = None) -> Dict:
        """Measure the final state for Gaussian backend.

        See https://arxiv.org/pdf/2108.01622
        """
        if detector is None:
            detector = self.detector
        else:
            detector = detector.lower()
        cov, mean = self.state
        batch = cov.shape[0]
        all_results = []
        for i in range(batch):
            samples_i = self._sample_mcmc_gaussian(shots=shots, cov=cov[i], mean=mean[i],
                                                   detector=detector, num_chain=5)
            keys = list(map(FockState, samples_i.keys()))
            results = dict(zip(keys, samples_i.values()))
            if with_prob:
                loop = ~torch.all(mean[i]==0)
                for k in results:
                    prob = self._get_probs_gaussian_helper(k.state, cov=cov[i], mean=mean[i], detector=detector, loop=loop)[0]
                    results[k] = results[k], prob
            all_results.append(results)
        if batch == 1:
            return all_results[0]
        else:
            return all_results

    def _sample_mcmc_gaussian(self, shots: int, cov: torch.Tensor, mean: torch.Tensor, detector: str, num_chain: int):
        """Sample the output states for Gaussian backend via SC-MCMC method."""
        self._cov = cov
        self._mean = mean
        self.detector = detector
        if detector == 'threshold' and not torch.allclose(mean, torch.zeros_like(mean)):
            # For the displaced state, aggregate PNRD detector samples to derive threshold detector results
            self.detector = 'pnrd'
            merged_samples_pnrd = sample_sc_mcmc(prob_func=self._prob_func_gaussian,
                                                 proposal_sampler=self._proposal_sampler,
                                                 shots=shots,
                                                 num_chain=num_chain)
            merged_samples = defaultdict(int)
            for key in list(merged_samples_pnrd.keys()):
                key_threshold = (torch.tensor(key) != 0).int()
                key_threshold = tuple(key_threshold.tolist())
                merged_samples[key_threshold] += merged_samples_pnrd[key]
            self.detector = 'threshold'
        else:
            merged_samples = sample_sc_mcmc(prob_func=self._prob_func_gaussian,
                                            proposal_sampler=self._proposal_sampler,
                                            shots=shots,
                                            num_chain=num_chain)
        return merged_samples

    def _prob_func_gaussian(self, state: Any) -> torch.Tensor:
        """Get the probability of the state for Gaussian backend."""
        if not isinstance(state, torch.Tensor):
            state = torch.tensor(state, dtype=torch.long)
        loop = ~torch.all(self.mean==0)
        prob = self._get_probs_gaussian_helper(state, cov=self.cov, mean=self.mean, detector=self.detector, loop=loop)[0]
        return prob

    def _proposal_sampler(self):
        """The proposal sampler for MCMC sampling."""
        if self.backend == 'fock':
            assert self.basis, 'Currently NOT supported.'
            if self.basis:
<<<<<<< HEAD
                all_fock_basis = self._get_all_fock_basis(self._init_state)
=======
                all_fock_basis = self._get_all_fock_basis(self.init_state.state)
>>>>>>> 8bb7be4d
            sample = all_fock_basis[torch.randint(0, len(all_fock_basis), (1,))][0]
        elif self.backend == 'gaussian':
            sample = self._generate_rand_sample(self.detector)
        return sample

    def _generate_rand_sample(self, detector: str = 'pnrd'):
        """Generate random sample according to uniform proposal distribution."""
        if detector == 'threshold':
            sample = torch.randint(0, 2, [self.nmode])
        elif detector == 'pnrd':
            if torch.allclose(self._mean, torch.zeros_like(self._mean)):
                while True:
                    sample = torch.randint(0, self.cutoff, [self.nmode])
                    if sample.sum() % 2 == 0:
                        break
            else:
                sample = torch.randint(0, self.cutoff, [self.nmode])
        return sample

    def photon_number_mean_var(
        self,
        wires: Union[int, List[int], None] = None
    ) -> Union[Tuple[torch.Tensor, torch.Tensor], None]:
        """Get the expectation value and variance of the photon number operator.

        Args:
            wires (int, List[int] or None, optional): The wires to measure. It can be an integer or a list of
                integers specifying the indices of the wires. Default: ``None`` (which means all wires are
                measured)
        """
        assert self.backend == 'gaussian'
        if self.state is None:
            return
        cov, mean = self.state
        if wires is None:
            wires = self.wires
        wires = sorted(self._convert_indices(wires))
        batch = cov.shape[0]
        cov_lst = [] # batch * nwire
        mean_lst = []
        for i in range(batch):
            cov_lst_i, mean_lst_i = self._get_local_covs_means(cov[i], mean[i], wires)
            cov_lst += cov_lst_i
            mean_lst += mean_lst_i
        covs = torch.stack(cov_lst)
        means = torch.stack(mean_lst)
        exp, var = photon_number_mean_var(covs, means)
        exp = exp.reshape(batch, len(wires)).squeeze()
        var = var.reshape(batch, len(wires)).squeeze()
        return exp, var

    def _get_local_covs_means(
        self,
        cov: torch.Tensor,
        mean: torch.Tensor,
        wires: List[int]
    ) -> Tuple[List[torch.Tensor], List[torch.Tensor]]:
        """Get the local covariance matrices and mean vectors of a Gaussian state according to the wires to measure."""
        cov_lst = []
        mean_lst = []
        for wire in wires:
            indices = [wire] + [wire + self.nmode]
            cov_lst.append(cov[indices][:, indices])
            mean_lst.append(mean[indices])
        return cov_lst, mean_lst

    def measure_homodyne(
        self,
        shots: int = 1024,
        wires: Union[int, List[int], None] = None
    ) -> Union[torch.Tensor, None]:
        """Get the homodyne measurement results for quadratures x and p.

        Args:
            shots (int, optional): The number of times to sample from the quantum state. Default: 1024
            wires (int, List[int] or None, optional): The wires to measure. It can be an integer or a list of
                integers specifying the indices of the wires. Default: ``None`` (which means all wires are
                measured)
        """
        assert self.backend == 'gaussian'
        if self.state is None:
            return
        cov, mean = self.state
        if wires is None:
            wires = self.wires
        wires = sorted(self._convert_indices(wires))
        indices = wires + [wire + self.nmode for wire in wires]
        cov_sub = cov[:, indices][:, :, indices]
        mean_sub = mean[:, indices].squeeze(-1)
        samples = MultivariateNormal(mean_sub, cov_sub).sample([shots]) # (shots, batch, 2 * nwire)
        return samples.permute(1, 0, 2).squeeze()

    @property
    def max_depth(self) -> int:
        """Get the max number of gates on the wires."""
        return max(self.depth)

    def draw(self, filename: Optional[str] = None):
        """Visualize the photonic quantum circuit.

        Args:
            filename (str or None, optional): The path for saving the figure.
        """
        self.draw_circuit = DrawCircuit(self.name, self.nmode, self.operators)
        self.draw_circuit.draw()
        if filename is not None:
            self.draw_circuit.save(filename)
        else:
            if self.nmode > 50:
                print('Too many modes in the circuit, please set filename to save the figure.')
        return self.draw_circuit.draw_

    def add(
        self,
        op: Operation,
        encode: bool = False,
        wires: Union[int, List[int], None] = None
    ) -> None:
        """A method that adds an operation to the photonic quantum circuit.

        The operation can be a gate or another photonic quantum circuit. The method also updates the
        attributes of the photonic quantum circuit. If ``wires`` is specified, the parameters of gates
        are shared.

        Args:
            op (Operation): The operation to add. It is an instance of ``Operation`` class or its subclasses,
                such as ``Gate``, or ``QumodeCircuit``.
            encode (bool): Whether the gate is to encode data. Default: ``False``
            wires (Union[int, List[int], None]): The wires to apply the gate on. It can be an integer
                or a list of integers specifying the indices of the wires. Default: ``None`` (which means
                the gate has its own wires)

        Raises:
            AssertionError: If the input arguments are invalid or incompatible with the quantum circuit.
        """
        assert isinstance(op, Operation)
        if wires is not None:
            assert isinstance(op, Gate)
            wires = self._convert_indices(wires)
            assert len(wires) == len(op.wires), 'Invalid input'
            op = copy(op)
            op.wires = wires
        if isinstance(op, QumodeCircuit):
            assert self.nmode == op.nmode
            self.operators += op.operators
            self.encoders  += op.encoders
            self.npara += op.npara
            self.ndata += op.ndata
            self.depth += op.depth
        else:
            self.operators.append(op)
            if isinstance(op, Gate):
                for i in op.wires:
                    self.depth[i] += 1
            if encode:
                assert not op.requires_grad, 'Please set requires_grad of the operation to be False'
                self.encoders.append(op)
                self.ndata += op.npara
            else:
                self.npara += op.npara

    def ps(
        self,
        wires: int,
        inputs: Any = None,
        encode: bool = False,
        mu: Optional[float] = None,
        sigma: Optional[float] = None
    ) -> None:
        """Add a phase shifter."""
        requires_grad = not encode
        if inputs is not None:
            requires_grad = False
        if mu is None:
            mu = self.mu
        if sigma is None:
            sigma = self.sigma
        ps = PhaseShift(inputs=inputs, nmode=self.nmode, wires=wires, cutoff=self.cutoff,
                        requires_grad=requires_grad, noise=self.noise, mu=mu, sigma=sigma)
        self.add(ps, encode=encode)

    def bs(
        self,
        wires: List[int],
        inputs: Any = None,
        encode: bool = False,
        mu: Optional[float] = None,
        sigma: Optional[float] = None
    ) -> None:
        """Add a beam splitter."""
        requires_grad = not encode
        if inputs is not None:
            requires_grad = False
        if mu is None:
            mu = self.mu
        if sigma is None:
            sigma = self.sigma
        bs = BeamSplitter(inputs=inputs, nmode=self.nmode, wires=wires, cutoff=self.cutoff,
                          requires_grad=requires_grad, noise=self.noise, mu=mu, sigma=sigma)
        self.add(bs, encode=encode)

    def mzi(
        self,
        wires: List[int],
        inputs: Any = None,
        phi_first: bool = True,
        encode: bool = False,
        mu: Optional[float] = None,
        sigma: Optional[float] = None
    ) -> None:
        """Add a Mach-Zehnder interferometer."""
        requires_grad = not encode
        if inputs is not None:
            requires_grad = False
        if mu is None:
            mu = self.mu
        if sigma is None:
            sigma = self.sigma
        mzi = MZI(inputs=inputs, nmode=self.nmode, wires=wires, cutoff=self.cutoff, phi_first=phi_first,
                  requires_grad=requires_grad, noise=self.noise, mu=mu, sigma=sigma)
        self.add(mzi, encode=encode)

    def bs_theta(
        self,
        wires: List[int],
        inputs: Any = None,
        encode: bool = False,
        mu: Optional[float] = None,
        sigma: Optional[float] = None
    ) -> None:
        r"""Add a beam splitter with fixed :math:`\phi` at :math:`\pi/2`."""
        requires_grad = not encode
        if inputs is not None:
            requires_grad = False
        if mu is None:
            mu = self.mu
        if sigma is None:
            sigma = self.sigma
        bs = BeamSplitterTheta(inputs=inputs, nmode=self.nmode, wires=wires, cutoff=self.cutoff,
                               requires_grad=requires_grad, noise=self.noise, mu=mu, sigma=sigma)
        self.add(bs, encode=encode)

    def bs_phi(
        self,
        wires: List[int],
        inputs: Any = None,
        encode: bool = False,
        mu: Optional[float] = None,
        sigma: Optional[float] = None
    ) -> None:
        r"""Add a beam splitter with fixed :math:`\theta` at :math:`\pi/4`."""
        requires_grad = not encode
        if inputs is not None:
            requires_grad = False
        if mu is None:
            mu = self.mu
        if sigma is None:
            sigma = self.sigma
        bs = BeamSplitterPhi(inputs=inputs, nmode=self.nmode, wires=wires, cutoff=self.cutoff,
                             requires_grad=requires_grad, noise=self.noise, mu=mu, sigma=sigma)
        self.add(bs, encode=encode)

    def bs_rx(
        self,
        wires: List[int],
        inputs: Any = None,
        encode: bool = False,
        mu: Optional[float] = None,
        sigma: Optional[float] = None
    ) -> None:
        """Add an Rx-type beam splitter."""
        requires_grad = not encode
        if inputs is not None:
            requires_grad = False
        if mu is None:
            mu = self.mu
        if sigma is None:
            sigma = self.sigma
        bs = BeamSplitterSingle(inputs=inputs, nmode=self.nmode, wires=wires, cutoff=self.cutoff, convention='rx',
                                requires_grad=requires_grad, noise=self.noise, mu=mu, sigma=sigma)
        self.add(bs, encode=encode)

    def bs_ry(
        self,
        wires: List[int],
        inputs: Any = None,
        encode: bool = False,
        mu: Optional[float] = None,
        sigma: Optional[float] = None
    ) -> None:
        """Add an Ry-type beam splitter."""
        requires_grad = not encode
        if inputs is not None:
            requires_grad = False
        if mu is None:
            mu = self.mu
        if sigma is None:
            sigma = self.sigma
        bs = BeamSplitterSingle(inputs=inputs, nmode=self.nmode, wires=wires, cutoff=self.cutoff, convention='ry',
                                requires_grad=requires_grad, noise=self.noise, mu=mu, sigma=sigma)
        self.add(bs, encode=encode)

    def bs_h(
        self,
        wires: List[int],
        inputs: Any = None,
        encode: bool = False,
        mu: Optional[float] = None,
        sigma: Optional[float] = None
    ) -> None:
        """Add an H-type beam splitter."""
        requires_grad = not encode
        if inputs is not None:
            requires_grad = False
        if mu is None:
            mu = self.mu
        if sigma is None:
            sigma = self.sigma
        bs = BeamSplitterSingle(inputs=inputs, nmode=self.nmode, wires=wires, cutoff=self.cutoff, convention='h',
                                requires_grad=requires_grad, noise=self.noise, mu=mu, sigma=sigma)
        self.add(bs, encode=encode)

    def dc(self, wires: List[int], mu: Optional[float] = None, sigma: Optional[float] = None) -> None:
        """Add a directional coupler."""
        theta = torch.pi / 2
        if mu is None:
            mu = self.mu
        if sigma is None:
            sigma = self.sigma
        bs = BeamSplitterSingle(inputs=theta, nmode=self.nmode, wires=wires, cutoff=self.cutoff, convention='rx',
                                requires_grad=False, noise=self.noise, mu=mu, sigma=sigma)
        self.add(bs, encode=False)

    def h(self, wires: List[int], mu: Optional[float] = None, sigma: Optional[float] = None) -> None:
        """Add a photonic Hadamard gate."""
        theta = torch.pi / 2
        if mu is None:
            mu = self.mu
        if sigma is None:
            sigma = self.sigma
        bs = BeamSplitterSingle(inputs=theta, nmode=self.nmode, wires=wires, cutoff=self.cutoff, convention='h',
                                requires_grad=False, noise=self.noise, mu=mu, sigma=sigma)
        self.add(bs, encode=False)

    def any(
        self,
        unitary: Any,
        wires: Union[int, List[int], None] = None,
        minmax: Optional[List[int]] = None,
        name: str = 'uany'
    ) -> None:
        """Add an arbitrary unitary gate."""
        uany = UAnyGate(unitary=unitary, nmode=self.nmode, wires=wires, minmax=minmax, cutoff=self.cutoff,
                        name=name)
        self.add(uany)

    def clements(
        self,
        unitary: Any,
        wires: Union[int, List[int], None] = None,
        minmax: Optional[List[int]] = None,
        mu: Optional[float] = None,
        sigma: Optional[float] = None
    ) -> None:
        """Add the Clements architecture of the unitary matrix.

        This is equivalent to ``any``, using `'cssr'`-type Clements decomposition.
        When ``basis`` is ``False``, this implementation is much faster.
        """
        if wires is None:
            if minmax is None:
                minmax = [0, self.nmode - 1]
            self._check_minmax(minmax)
            wires = list(range(minmax[0], minmax[1] + 1))
        else:
            wires = self._convert_indices(wires)
        if mu is None:
            mu = self.mu
        if sigma is None:
            sigma = self.sigma
        # clements decomposition
        ud = UnitaryDecomposer(unitary, 'cssr')
        mzi_info = ud.decomp()
        dic_mzi = mzi_info[1]
        phase_angle = mzi_info[0]['phase_angle']
        assert len(phase_angle) == len(wires), 'Please check wires'
        wires1 = wires[1::2]
        wires2 = wires[2::2]
        shift = wires[0] # clements decomposition starts from 0
        for i in range(len(wires)):
            if i % 2 == 0:
                idx = i // 2
                for j in range(len(wires1)):
                    phi, theta = dic_mzi[(wires1[j] - 1 - shift, wires1[j] - shift)][idx]
                    self.mzi(wires=[wires1[j] - 1, wires1[j]], inputs=[theta, phi], mu=mu, sigma=sigma)
            else:
                idx = (i - 1) // 2
                for j in range(len(wires2)):
                    phi, theta = dic_mzi[(wires2[j] - 1 - shift, wires2[j] - shift)][idx]
                    self.mzi(wires=[wires2[j] - 1, wires2[j]], inputs=[theta, phi], mu=mu, sigma=sigma)
        for wire in wires:
            self.ps(wires=wire, inputs=phase_angle[wire-shift], mu=mu, sigma=sigma)

    def s(
        self,
        wires: int,
        r: Any = None,
        theta: Any = None,
        encode: bool = False,
        mu: Optional[float] = None,
        sigma: Optional[float] = None
    ) -> None:
        """Add a squeezing gate."""
        requires_grad = not encode
        if r is None and theta is None:
            inputs = None
        else:
            requires_grad = False
            if r is None:
                inputs = [torch.rand(1)[0], theta]
            elif theta is None:
                inputs = [r, 0]
            else:
                inputs = [r, theta]
        if mu is None:
            mu = self.mu
        if sigma is None:
            sigma = self.sigma
        s = Squeezing(inputs=inputs, nmode=self.nmode, wires=wires, cutoff=self.cutoff,
                      requires_grad=requires_grad, noise=self.noise, mu=mu, sigma=sigma)
        self.add(s, encode=encode)

    def s2(
        self,
        wires: List[int],
        r: Any = None,
        theta: Any = None,
        encode: bool = False,
        mu: Optional[float] = None,
        sigma: Optional[float] = None
    ) -> None:
        """Add a two-mode squeezing gate."""
        requires_grad = not encode
        if r is None and theta is None:
            inputs = None
        else:
            requires_grad = False
            if r is None:
                inputs = [torch.rand(1)[0], theta]
            elif theta is None:
                inputs = [r, 0]
            else:
                inputs = [r, theta]
        if mu is None:
            mu = self.mu
        if sigma is None:
            sigma = self.sigma
        s2 = Squeezing2(inputs=inputs, nmode=self.nmode, wires=wires, cutoff=self.cutoff,
                        requires_grad=requires_grad, noise=self.noise, mu=mu, sigma=sigma)
        self.add(s2, encode=encode)

    def d(
        self,
        wires: int,
        r: Any = None,
        theta: Any = None,
        encode: bool = False,
        mu: Optional[float] = None,
        sigma: Optional[float] = None
    ) -> None:
        """Add a displacement gate."""
        requires_grad = not encode
        if r is None and theta is None:
            inputs = None
        else:
            requires_grad = False
            if r is None:
                inputs = [torch.rand(1)[0], theta]
            elif theta is None:
                inputs = [r, 0]
            else:
                inputs = [r, theta]
        if mu is None:
            mu = self.mu
        if sigma is None:
            sigma = self.sigma
        d = Displacement(inputs=inputs, nmode=self.nmode, wires=wires, cutoff=self.cutoff,
                         requires_grad=requires_grad, noise=self.noise, mu=mu, sigma=sigma)
        self.add(d, encode=encode)

    def x(
        self,
        wires: int,
        inputs: Any = None,
        encode: bool = False,
        mu: Optional[float] = None,
        sigma: Optional[float] = None
    ) -> None:
        """Add a position displacement gate."""
        requires_grad = not encode
        if inputs is not None:
            requires_grad = False
        if mu is None:
            mu = self.mu
        if sigma is None:
            sigma = self.sigma
        dx = DisplacementPosition(inputs=inputs, nmode=self.nmode, wires=wires, cutoff=self.cutoff,
                                  requires_grad=requires_grad, noise=self.noise, mu=mu, sigma=sigma)
        self.add(dx, encode=encode)

    def z(
        self,
        wires: int,
        inputs: Any = None,
        encode: bool = False,
        mu: Optional[float] = None,
        sigma: Optional[float] = None
    ) -> None:
        """Add a momentum displacement gate."""
        requires_grad = not encode
        if inputs is not None:
            requires_grad = False
        if mu is None:
            mu = self.mu
        if sigma is None:
            sigma = self.sigma
        dp = DisplacementMomentum(inputs=inputs, nmode=self.nmode, wires=wires, cutoff=self.cutoff,
                                  requires_grad=requires_grad, noise=self.noise, mu=mu, sigma=sigma)
        self.add(dp, encode=encode)

    def r(
        self,
        wires: int,
        inputs: Any = None,
        encode: bool = False,
        inv_mode: bool = False,
        mu: Optional[float] = None,
        sigma: Optional[float] = None
    ) -> None:
        """Add a rotation gate."""
        requires_grad = not encode
        if inputs is not None:
            requires_grad = False
        if mu is None:
            mu = self.mu
        if sigma is None:
            sigma = self.sigma
        r = PhaseShift(inputs=inputs, nmode=self.nmode, wires=wires, cutoff=self.cutoff,
                       requires_grad=requires_grad, noise=self.noise, mu=mu, sigma=sigma, inv_mode=inv_mode)
        self.add(r, encode=encode)

    def f(self, wires: int, mu: Optional[float] = None, sigma: Optional[float] = None) -> None:
        """Add a Fourier gate."""
        theta = torch.pi / 2
        if mu is None:
            mu = self.mu
        if sigma is None:
            sigma = self.sigma
        f = PhaseShift(inputs=theta, nmode=self.nmode, wires=wires, cutoff=self.cutoff, requires_grad=False,
                       noise=self.noise, mu=mu, sigma=sigma)
        self.add(f, encode=False)<|MERGE_RESOLUTION|>--- conflicted
+++ resolved
@@ -536,7 +536,6 @@
 
     def _get_all_fock_basis(self, init_state: torch.Tensor) -> torch.Tensor:
         """Get all possible fock basis states according to the initial state."""
-<<<<<<< HEAD
         if self._nphoton is None:
             nphoton = torch.max(sum(init_state))
             nmode = len(init_state)
@@ -544,11 +543,6 @@
             nmode = len(init_state)
             nphoton = self._nphoton
         states = torch.tensor(fock_combinations(nmode, nphoton), dtype=torch.int, device=init_state.device)
-=======
-        nmode = len(init_state)
-        nphoton = int(sum(init_state))
-        states = torch.tensor(fock_combinations(nmode, nphoton), dtype=torch.long, device=init_state.device)
->>>>>>> 8bb7be4d
         max_values, _ = torch.max(states, dim=1)
         mask = max_values < self.cutoff
         return torch.masked_select(states, mask.unsqueeze(1)).view(-1, states.shape[-1])
@@ -1043,11 +1037,7 @@
         if self.backend == 'fock':
             assert self.basis, 'Currently NOT supported.'
             if self.basis:
-<<<<<<< HEAD
                 all_fock_basis = self._get_all_fock_basis(self._init_state)
-=======
-                all_fock_basis = self._get_all_fock_basis(self.init_state.state)
->>>>>>> 8bb7be4d
             sample = all_fock_basis[torch.randint(0, len(all_fock_basis), (1,))][0]
         elif self.backend == 'gaussian':
             sample = self._generate_rand_sample(self.detector)
