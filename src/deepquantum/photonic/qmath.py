--- conflicted
+++ resolved
@@ -61,20 +61,11 @@
         input_state (torch.Tensor): The input state.
         output_state (torch.Tensor): The output state.
     """
-<<<<<<< HEAD
-    output_state = output_state.to(torch.int64)
-    input_state = input_state.to(torch.int64)
-=======
->>>>>>> 8bb7be4d
     with warnings.catch_warnings():
         warnings.filterwarnings('ignore') # local warning
         u1 = torch.repeat_interleave(u, output_state, dim=0)
         u2 = torch.repeat_interleave(u1, input_state, dim=1)
     return u2
-<<<<<<< HEAD
-=======
-
->>>>>>> 8bb7be4d
 
 def permanent(mat: torch.Tensor) -> torch.Tensor:
     """Calculate the permanent."""
@@ -138,15 +129,8 @@
 
 def product_factorial(state: torch.Tensor) -> torch.Tensor:
     """Get the product of the factorial from the Fock state, i.e., :math:`|s_1,s_2,...s_n> --> s_1!*s_2!*...s_n!`."""
-<<<<<<< HEAD
-    fac = torch.exp(torch.lgamma(state+1))
-    if not isinstance(fac, torch.Tensor):
-        fac = torch.tensor(fac)
-    return fac.prod(axis=-1, keepdims=True)
-=======
     fac = torch.exp(torch.lgamma(state + 1)) # nature log gamma function
     return fac.prod(dim=-1, keepdim=True)
->>>>>>> 8bb7be4d
 
 
 def fock_combinations(nmode: int, nphoton: int) -> List:
